\section{Background and Related Work}
\label{sec:background}

\subsection{Grounding}
Symbols of a symbolic system such as words in a natural language are typically processed and manipulated in a purely formal manner, without direct reference to their real-world concepts.
The question arises, how these symbols can acquire meaning and be connected to the real world without any external interpreter, in other words how the symbols can be grounded in the real world.
This is known as the symbol grounding problem \citep{Harnad1990}.
Hereby, \citet{Harnad1990} describes that a high-order \emph{symbolic representation} needs to be grounded bottom-up in two non-symbolic representations.
\emph{Iconic representations} refer to analogue representations of sensory input like for instance vision in the retina.
These representations are mapped to \emph{categorical representations} which are filtered clusters of the iconic representation.
These categories are assigned so-called elementary symbols, in which symbolic representation are grounded.

In computational models this problem is tried to be solved in multiple ways.
Recent large language models (LLMs) such as BERT \citep{Devlin2019} or GPT-3 \citep{Brown2020} are often trained on big amounts of text corpora produce impressive results on many tasks in Natural Language Processing.
Meaning of symbols emerges through relating it to its surrounding context of other symbols it appears in.
In this way, their only way of learning, how to generate language as well as solve these tasks is to find patterns of how words and sentences are used in these large corpora.
This approach is however criticized by many researchers, since the meaning of symbols is still not connected to the real world and only relies on other symbols in an infinite recursion.

In \citep{Bender2020}, the authors argue that meaning is bound to a communicative intent.
These are the purposes of why humans are using language.
The intent is always embedded in a broader context that exists outside the language itself.
This context includes the real world, but also the background knowledge of the speaker as well as interlocutors or reason for what the speaker is saying.
By grounding the intent in this context, it becomes meaningful.
Only with this step, the intent can be interpreted by the listeners.
% This intent is connected to the real world that exists outside of language, in other words it is grounded in the world.
% SD: Not just real world, also to background knowledge and what the person wants to do. 
% SD: Grounding is more related to interpretability of expressions rather than intent. Without grounding they cannot be interpreted. The intent shapes WHAT referring expressions are generated in what contexts of the real world.   Hence, intent is a meta thing connecting world, language, knowledge and agent’s experience.
% DK: first part included, referring expressions are included below (done)
This grounding is missing when models only train on abstract textual representations of the world \citep{Regier1996,Landau1998}.

\citet{Bisk2020} argues that a multimodal approach, including for instance perception as well as social context, is needed to learn meaning in a broader context.
One added modality to ground language is often visual input.
Hereby, the model needs to learn how to associate linguistic concepts in text corpora with features, extracted from visual input.
For instance, a model can learn to associate the noun "dog" with an animal seen in an image or associate the action of "jumping over" with the animal being above an object.
\cite{Roy2002} for example studies how an artificial agent can ground spatial relations with a visual scene of geometric shapes.
Hereby, the agent builds up hierarchical knowledge that is used to produce correct description in a rule-based manner.
In more recent research, complete natural language utterances as well as the visual representations are mapped into an embedding space.
By aligning both representations, natural language can be connected to a second modality.
Other research explores how to ground smaller parts of the utterances, as phrases and words and combine them compositional \citep{Larsson2018,Kollar2010}.
This might allow artificial machines to learn grounded concepts more general.

Furthermore, artificial agents can learn to ground language through dialogue, either with human tutors or with other artificial agents.
\citet{Skocaj2011} for example teach a robot different objects and concepts.
By asking questions and participating in the dialogue with a human tutor, the robot builds up and verifies beliefs, and connects them to language and its visual input.
\citet{Lauria2001} follow a similar approach where a robot is taught to follow instructions to generate a map of its physical surroundings.
By incorporating dialogue and deep-level reasoning questions the learning gains are enhanced.
How artificial agents can ground language in dialogue between each other will be studied in this thesis.
Section \ref{sec:background:language-games} gives an insight in the state of the research.


\subsection{Referring expressions}
\label{sec:background:re}
A specific case of grounding linguistic information in visual input are referring expressions.
While a general linguistic expression can be grounded in multiple regions of a visual scene, referring expressions are expected to refer to a unique region \citep{Sanchez2022}.
Given for example a visual scene with multiple pens lying on a table, the word 'pen' can be grounded in all visible objects.
A referring expression like 'the red pen on the left' in contrast would only refer to one specific object.
Referring expressions are however not limited to refer to one single entity, but might also refer to a group of objects as for instance with 'the green pens'.
Still they refer to a specific subset of entities and concepts.

Hereby, \citet{Krahmer2012} classify referring expressions into four categories:
\emph{One-place predicates} refer to one single entity in the visual scene without.
By this, the entity is identifiable without using another entity as basis.
Often, the referring expressions includes intrinsic attributes of an object or absolute locations in the scene as in 'the red pen on the left'.
\emph{Relational} referring expressions refer to entities via other entities in the scene.
Accordingly, a relating between the target entity and distractors is described.
This includes for example spatial relations like 'the pen behind the cup' or relations based on the entities' properties like 'the largest pen'.
Referring expressions can also identify \emph{sets} of entities.
Instead of uniquely referring to on single pen, the referring expression 'the green pens' refers to all objects that are pens and that are green.
Finally, \emph{gradable} referring expressions involve gradable properties as opposed to absolute values.
For example, given the referring expression 'the tall building', 'tall' is a gradable property because it can be measured on a scale.
The success of the referring expression depends on how well it captures the intended level of height compared to other buildings.
By this, vagueness is introduced and referring expressions depend on context, either present in the visual scene or pragmatic context.

One of the main challenges of referring expressions lies in ambiguity.
Ambiguity is introduced in two forms.
First, there is an inherent difference in natural language and the real world it is grounded it, also described in the symbol grounding problem.
The nature of the world is continuous, while natural language being a formal symbol system uses discrete symbols.
In especially, natural language utilizes a very limited set symbols to represent the world.
When trying to map continuous concepts to this limited set of discrete symbols, information nesecarilly gets lost.
Apparent examples are the color systems in human languages.
While color grades exist on an infinite spectrum in the real world, languages combine certain color grades into categories \citep{Zaslavsky2018}.
The word 'red' for example refers to many different shades of red.
Even more, the shades of color it actually refers to depends also on the pragmatic context and the people uttering it \citep{Monroe2017}.
The same also applies to spatial references.
References like 'near to' or 'left to' might refer to objects that are touching each other, but in other contexts also are kilometers away from each other.

The other form of ambiguity is introduced through under-specification of the speakers (e.g. \citet{Dobnik2021}).
When interlocutors interact in a dialogue, they share some common knowledge.
The first interlocutor might presuppose that the second interlocutor knows a certain fact.
Based on this, they might utter a referring expression that together with this shared fact uniquely identifies an entity.
However, the referring expression on its own is under-specified and might refer to multiple entities.
Given for example the following situation:
Two people are in a room with their beverages standing on the table and Person A requests his beverage from Person B.
A referring expression like 'the beverage close to me' would uniquely identify on of the beverages.
Despite that, Person A might more likely use 'the beverage' to refer to theirs.
On its own, the referring expression is under-specified and can refer to both of the present beverages.
However, both persons share the fact that the targeted beverage belongs to person A, which disambiguates the referring expression in this context.
In another context, the shared fact would be that Person A wants to try the beverage of Person B.
Again, this fact would disambiguate the referring expression, but now refer to the second beverage.
The referring expression is the same in both contexts, but refers to two different entities.
This creates a challenge for computational models, that need to understand and generate referring expressions if they are only presented with the text, but not with the shared context.

The research of referring expressions can be split into two fields: referring expression generation (REG) and referring expression comprehension (REC).
In \textbf{referring expression generation}, computational models are trained to generate a referring expression that uniquely identifies an entity given some perceptual, often visual input.
The research goes back into the 70s, where \citet{Winograd1972} developed an algorithm to generate referring expressions step by step, taking into account the context and the information available at each stage of the generation process.
A similar approach is described in \citep{Dale1995}.
Their incremental algorithm is based on the salience of the properties of the present target object and distractor objects.
The most salient properties are considered first, and added to the referring expression until the referring expression is unambiguous.
In other words, the object is described unambiguously using the lowest number of words.

\begin{figure}[ht]
    \centering
    \includegraphics[width=0.5\linewidth]{figures/CLEVR_dale-5.png}
    \caption{The target object in this scene is the \emph{small turquoise sphere}. Using the incremental GRE-algorithm, the target object can be uniquely referred to as \emph{turquoise sphere}}
    \label{fig:incremental-algorithm}
\end{figure}

Given for example the scene in Figure \ref{fig:incremental-algorithm}.
Objects in this scene have three attributes that we consider in the following order of salience: a shape, a color and a size.
This order defines, which attributes can be left out, while still identifying the object uniquely.
The target object in the given scene is the \emph{small turquoise sphere}.
In the first step, the attribute with the highest salience, the shape, is selected from the target object.
This produces the referring expression \emph{sphere}.
In the next step, it is checked if there are also distractors, described by this referring expression.
In our case, both cubes and the cylinder are already disambiguated, but the purple sphere can still be described by the produced referring expression.
Therefore, the algorithm also adds the next lower salient attribute, the color to the referring expression, which produces the \emph{turquoise sphere}.
With this, also the last remaining distractor is as well disambiguated, and the referring expression describes the target object uniquely.
The size, the least salient property is therefore not necessary in the referring expression.
This algorithm will be utilized in this thesis and will be referred to as \emph{the incremental GRE-algorithm}.

Additional to generating an efficient disambiguating referring expressions, a challenge also lies in processing the visual input.
This especially applies to spatial and geometric positions and relations of objects in a scene, where models struggle to extract geometric information from visual features \citep{Kelleher2017}.
More complex scenes also involve multiple perspectives, where the models are tasked to produce referring expressions that depend on the spatial perspective of the speaker and the listener \citep{Ahrens2022,Lee2022}.
In \citep{Dobnik2021}, visual dialogue is analyzed where speakers have different views on cups that are placed on a table.
When speakers refer to a certain cup, they need to take the perspective of the listener to disambiguate the referring expression; for instance in the referring expression 'the cup on the left', \emph{left} is dependent on the speaker's and listeners' spatial position in relation to the cup.

Current research focuses hereby on generating relational referring expressions, which add more complexity to the task \citep{Ghanimifard2017,Ghanimifard2019,Ramisa2015,Liu2022a}.
Models need to first extract visual features of multiple objects from the scene.
Of these extracted objects, a meaningful landmark object needs to be found which helps to refer to the target object.
Finally, they need to find proper relations between them to describe the target object.
Relations can be mostly based on the geometric and spatial relation of two objects (e.g. above/below), while the function of objects play a stronger role in other relations (e.g. over/under) \citep{Coventry2005,Dobnik2013}.

% By doing this, the models ground parts of their language in another perception of the real world and get a step closer to learn the actual meaning.
% SD: They learn how to interpret expressions against some representation. Hence, a reference is a relation between a description and some entity, it’s interpretation. Without this connection referring expressions are useless as we do not know how to interpret this. Textual models might be good for general knowledge such as factual information from news and Wikipedia but as soon as we have NLP applications that interact with other domains, e.g. a ticket booking system or a situated robot involved in patient care, we need to connect language to some other representations to make language interpretable.
% DK: done

Referring generation tasks can be hard to evaluate, since often there are many possible referring expressions that are possible and uniquely identify the target object \citep{Mao2016}.
Instead, the task can be turned around: A model needs to identify an object when presented with a referring expression.
This is called \textbf{referring expressions comprehension}.
Many challenges remain similar to the REG task, since the model needs to extract disambiguating visual features from the scenes as well.
However, the goal is typically to select the best matching region of a given choice in a visual scene \citep{Qiao2020}.
They describe seven different approaches how the challenge is approached in the current research.
In \emph{joint embedding} approaches, both visual input and the textual referring expressions are embedded into the same embedding space.
By doing this, the model is able to find similarities and combine them.
In some cases, an attention mechanism is applied on top.
This allows the model to focus on important parts of each representation for the specific task.
\emph{Modular models} are split up in multiple submodels that split up the complete task and solve them step by step.
This helps to reduce the complexity of a task, as well as making more transparent, where models fail and succeed.
\emph{Graph-based models} try to make use of the structure in a visual scene when multiple objects are present and the model is tasked to disambiguate them.
In a first step, the visual features of the image are transferred into a graph that captures objects' properties and their relations.
This graph is then combined with the referring expression to extract, which of the nodes is represented by it.
To give a bigger focus on syntactic and semantic structure in a referring expression (which might get underrepresented by sentence-level representations of e.g. an LSTM), some models utilize \emph{external parsers}.
These make use classical methods as for example dependency parsers, to parse the referring expressions.
\emph{Weakly supervised} models are used when there is a lack of large datasets that annotate the relation between a referring expression and the corresponding regions in the image.
Instead, they can operate on datasets that only include the visual scene with a matching referring expression.
This is done by selecting a matching region in the visual scene and then reproducing the input referring expression from that region.
During testing, the model only extracts the region from a given referring expression.
While most of the described approaches grounding the referring expression in multiple steps, by first identifying possible regions around objects in the visual scene and then combining each proposal with the representation of the referring expression, \emph{one-stage approaches} combine them into one step.
The image is processed as a whole and combined with the embedded referring expression.
The model then predicts a bounding box around the referred entity.
Finally, \emph{Visual-Language pre-training} tries to jointly learn from visual and textual representations, instead of separate visual and textual processors in the other approaches.
Models like ViLBERT \citep{Lu2019} learn joint representations of language and visual input.
These can then be fine-tuned on the specific referring expression comprehension task.

Closely related to the REC task is visual question and answering (VQA) \citep{Ahrens2022,Antol2015,Ilinykh2022,Xu2016}.
In these tasks, a model is given a question about a visual scene.
The goal is to find an answer in the scene and generate an answer.
Central to this is to extract referring expressions from the question and ground them in the visual scene.
In \citep{Johnson2017}, a model is for example shown an image similar to Figure \ref{fig:incremental-algorithm} and asked the question 'Is there a blue cube with the same size as the purple cylinder?'.
To answer this, the model needs to understand two referring expressions and try to ground them in the image.
In some cases the model can't ground a referring expression, when no object in the scene matches the referring expression.
In the paper, it is solved by using a modular design of the model, where in a first step the question is translated into a sequence of instructions that defines, how the model is supposed to extract information from the image.
In the first part, the referring expression is parsed, while in the second part the model grounds it in the visual input.


\subsection{Language Games}
\label{sec:background:language-games}
\cmtDK[inline]{language games combine generation and understanding}
\cmtDK[inline]{describe as 'dialogue turns'}
\cmtDK[inline]{different approaches (robotics, neural models, ...)}
\cmtDK[inline]{different study interests (linguistically, non-linguistically)}
\cmtDK[inline]{continuous learning}
% \begin{itemize}
%     \item why language games?
%           \begin{itemize}
%               \item origins of language
%               \item flexibility
%               \item efficiency
%           \end{itemize}
%     \item setup of language game
%           \begin{itemize}
%               \item cooperative vs self-interested
%               \item asymetry
%               \item gumbel softmax vs reinforce
%               \item EGG
%               \item bottleneck
%           \end{itemize}
%     \item how does emerged language look?
%           \begin{itemize}
%               \item compositionality
%               \item generalization
%               \item efficiency
%               \item referring expressions
%               \item discriminative vs description
%               \item entropy minimization
%           \end{itemize}
%     \item why relating objects?
% \end{itemize}

In this thesis, referring expression generation and referring expression comprehension are studied at the same time.
This is done using language games between two artificial agents.
The term of 'language games' was first introduced by \citet{Wittgenstein1953}.
Following his argumentation, meaning of words and language is not absolute, but is situated in human dialogue.
Hereby, two interlocutors converse in language games, that define how the utterances are meant and interpreted.
The words' meaning is not just based on the context or surrounding words, but more on the situation, including pragmatic and social context.
The rules in each of these situations differ and therefore the meanings and semantics of words and sentences may differ from situation to situation.
This is summarized as a language game.
These can be any small parts of conversations, for instance between a teacher and a student teaching a new concept or between two persons, discussing a specific topic.
An interjection 'Water!' may be a warning, an answer to a question, a request or something else, depending on the context.
% SD: Because referring expressions are ambiguous participants rely on language games to resolve the reference in context.
% SD: Give an example of a game?
% DK: TODO
This applies as well to the ambiguous referring expressions, as in the example about the beverages described in section \ref{sec:background:re}.
Which referring expression, Person A uses to ask for the beverage, depends on the assumed shared knowledge.
With other interlocutors or situations, other referring expressions are uttered.

This reasoning was taken up, when trying to train artificial entities to produce a language.
One of the original games is the signaling game, proposed by \citet{Lewis1969}.
These games are made up of a sender and a receiver.
The sender has access to the state of the world, while the receiver does not.
The sender can choose from a fixed set of signals to communicate information to the receiver.
The receiver, upon receiving the signal, must take an action based on that information.
The goal of both the sender and the receiver is for the receiver to take the correct action in every state, as both players have a common interest in achieving the same outcomes.
Both sender and receiver are rewarded in the same way if the proposed action was correct.
Hence, both agents need to invent a language together, fit to the conditions of the game.

<<<<<<< HEAD
The study of the emergence of an artificial language serves multiple goals.
First, the study of the emergence of artificial language can help to shed light into why and how natural languages evolved \citep{Bartlett2005,Kirby2002,Kirby2008,Noukhovitch2021}.
This approach allows a deep study of the constraints and restrictions that are necessary that symbols start to be connected with meaning and get grounded in the real world.
Insights in this field might give indications, under which circumstances natural language evolves.
On the other hand, research analyzes how the emerged language looks and how the agents represent information in messages and symbols \citep{Baroni2022,Lazaridou2017,Chaabouni2022,Kottur2017}.
Some studies observe different properties of the emerged languages, such as compositionality, complexity or efficiency, and study how the agents can be biased towards producing a language that holds certain properties.
Eventually, this can produce languages that agents can use in practical applications instead of relying on predefined unflexible protocols.

In a language game, multiple agents need to solve a task by communicating with each other.
The means of communication are very restricted.
Typically, the agents are given a set of arbitrary symbols, a vocabulary, the agents can use to convey information.
These symbols initially don't have any meaning, but by using and interpreting symbols repeatedly to solve the task the agents learn to use certain symbols, to encode specific information.
By this, a new artificial language emerges between these agents.
The emergence of a language however is highly dependent on the constraints posed on (1) the agents' architectures, (2) the way of communication, (3) the perceptual input for the agents and (4) the task, they need to solve \citep{Baroni2022}.
=======
Central in language games is that the means of communication are very restricted.
Typically, the agents are given a set of arbitrary symbols, a vocabulary, the agents can use to convey information.
These symbols initially don't have any meaning, but by using and interpreting symbols repeatedly to solve the task the agents learn to use certain symbols, to encode specific information.
By this, a new artificial language emerges between these agents.
The emergence of a language however is highly dependent on the constraints posed on (1) the agents' architectures, (2) the way of communication, (3) the perceptual input for the agents and (4) the task, they need to solve.



Language games and the emergence of language are studied in different environments.
Agents can be robots that are situated in the real world.
In \citep{Steels2009} the authors explore spatial language, in especially language that focuses on spatial positions movements.
Two robots are moving freely in a space until they see each other as well as target object.
The object is target is moved, which is registered by both robots.
The robots now need to communicate the movement to each other using language games.
Hereby, the experiments show that perspective and the capability of aligning the perspective with the other robot is central for the success of communication and an emergence of a language, when agents are embodied and have a specific view on the surrounding world.

In more recent work, deep neural models are utilized for the agents.


The agents can be set into real or simulated interactive situation, a language game, that meaning and a language can emerge \citep{Kirby2002}.
Multiple deep neural models, called agents, communicate with a set of symbols to solve a task.
Guided by the task and the rules, how agents can generate and interpret symbols, a language can emerge.
% SD: Examples of architectures from Baroni. The EGG framework.
% DK: TODO



>>>>>>> 6d6bb95c



The entities can be set into real or simulated interactive situation, a language game, that meaning and a language can emerge \citep{Kirby2002}.
Multiple deep neural models, called agents, communicate with a set of symbols to solve a task.
Guided by the task and the rules, how agents can generate and interpret symbols, a language can emerge.
% SD: Examples of architectures from Baroni. The EGG framework.
% DK: TODO



The center of this thesis evolves around language games between deep neural models.
Hereby, multiple deep neural agents need to solve a task, by communicating with symbols, which initially are not associated with any meaning.
By using and interpreting these symbols in there communication, the agents start to give these symbols and their combinations meaning.
After this process, a new artificial language emerged, with which the agents can communicate with each other.

% SD: Give an example of a language games. Symbols are invented at random. However, the constraints of interaction control how new symbols are introduced and when existing symbols are re-used and used. Agents cannot invent unlimited number of symbols to refer to every event the6 encounter as they have limited memory and therefore they are driven by abstraction. On the other hand, the symbols must be flexible enough. The other agent must be able to resolve the symbols they hear based on the context. Hence, a successful interaction is when a describer is producing such symbols that interpreter can easily interpret within the context, here an image. This is also how a reward function is defined and loss is propagated.
% DK: TODO

Section \ref{sec:aims_languages} explains reasons why research in this field is conducted and how it may help in further research.
Section \ref{sec:setup-lg} shows in more detail how the language games are set up and how exactly agents can communicate and the language emerges.
Section \ref{sec:properties-el} discusses, how the emerged languages can be built up.
Finally, section \ref{sec:referring} discusses how the language games will be used in this thesis, to explore how agents can refer to objects in images.

\subsubsection{Aims of emerged languages}
\label{sec:aims_languages}
The setup of language games allows for very controlled rules of how agents can behave.
% SD: Rephrase, language games provide interactive constraints within which language can emerge. But what are these? In this thesis we will study some, such as agent’s memory and layer representation and the feature representation, the structure of the world and its ambiguity.
% DK: TODO


\subsubsection{Setup of language games}
\label{sec:setup-lg}
The term of 'language games' was first introduced by \citet{Wittgenstein1953}.
The author describes language games as uses of language between multiple interlocutors.
These can be any small parts of conversations, for instance between a teacher and a student teaching a new concept or between two persons, discussing a topic.
The rules in each of these situations differ and therefore the meanings and semantics of words and sentences may differ from situation to situation.
An interjection 'Water!' may be a warning, an answer to a question, a request or something else, depending on the context.
% SD: Because referring expressions are ambiguous participants rely on language games to resolve the reference in context.
% SD: Give an example of a game?
% DK: TODO
meanings are bound to the rules of the language games.

This reasoning was taken up, when trying to train artificial entities to produce a language.
One of the original games is the signaling game, proposed by \citet{Lewis1969}.
In this game, a sender needs to send a message to a receiver, based on information only available to the sender.
Based on the message, the receiver proposes an action.
Both sender and receiver are rewarded in the same way if the proposed action was correct.
Hence, both agents need to invent a language together, fit to the conditions of the game.

The entities can be set into real or simulated interactive situation, a language game, that meaning and a language can emerge \citep{Kirby2002}.
Multiple deep neural models, called agents, communicate with a set of symbols to solve a task.
Guided by the task and the rules, how agents can generate and interpret symbols, a language can emerge.
% SD: Examples of architectures from Baroni. The EGG framework.
% DK: TODO

% This reasoning was taken up, when trying to train deep neural models to produce language.
% These models need to be set into an interactive situation, a language game, that meaning and a language can emerge (\citet{Baroni2020}).
% Multiple deep neural models, called agents, communicate with a set of symbols to solve a task.
% Guided by the task and the rules, how agents can generate and interpret symbols, a language can emerge.

\subsubsection{Properties of the emerged language}
\label{sec:properties-el}


\subsubsection{Referring to objects and grounding}
\label{sec:referring}

\subsection{Artificial dataset}
\cmtDK[inline]{'world shapes language'}
\cmtDK[inline]{different types of biases -> reduce and control}<|MERGE_RESOLUTION|>--- conflicted
+++ resolved
@@ -244,7 +244,6 @@
 Both sender and receiver are rewarded in the same way if the proposed action was correct.
 Hence, both agents need to invent a language together, fit to the conditions of the game.
 
-<<<<<<< HEAD
 The study of the emergence of an artificial language serves multiple goals.
 First, the study of the emergence of artificial language can help to shed light into why and how natural languages evolved \citep{Bartlett2005,Kirby2002,Kirby2008,Noukhovitch2021}.
 This approach allows a deep study of the constraints and restrictions that are necessary that symbols start to be connected with meaning and get grounded in the real world.
@@ -253,20 +252,11 @@
 Some studies observe different properties of the emerged languages, such as compositionality, complexity or efficiency, and study how the agents can be biased towards producing a language that holds certain properties.
 Eventually, this can produce languages that agents can use in practical applications instead of relying on predefined unflexible protocols.
 
-In a language game, multiple agents need to solve a task by communicating with each other.
-The means of communication are very restricted.
+Central in language games is that the means of communication are very restricted.
 Typically, the agents are given a set of arbitrary symbols, a vocabulary, the agents can use to convey information.
 These symbols initially don't have any meaning, but by using and interpreting symbols repeatedly to solve the task the agents learn to use certain symbols, to encode specific information.
 By this, a new artificial language emerges between these agents.
 The emergence of a language however is highly dependent on the constraints posed on (1) the agents' architectures, (2) the way of communication, (3) the perceptual input for the agents and (4) the task, they need to solve \citep{Baroni2022}.
-=======
-Central in language games is that the means of communication are very restricted.
-Typically, the agents are given a set of arbitrary symbols, a vocabulary, the agents can use to convey information.
-These symbols initially don't have any meaning, but by using and interpreting symbols repeatedly to solve the task the agents learn to use certain symbols, to encode specific information.
-By this, a new artificial language emerges between these agents.
-The emergence of a language however is highly dependent on the constraints posed on (1) the agents' architectures, (2) the way of communication, (3) the perceptual input for the agents and (4) the task, they need to solve.
-
-
 
 Language games and the emergence of language are studied in different environments.
 Agents can be robots that are situated in the real world.
@@ -284,11 +274,6 @@
 Guided by the task and the rules, how agents can generate and interpret symbols, a language can emerge.
 % SD: Examples of architectures from Baroni. The EGG framework.
 % DK: TODO
-
-
-
->>>>>>> 6d6bb95c
-
 
 
 The entities can be set into real or simulated interactive situation, a language game, that meaning and a language can emerge \citep{Kirby2002}.
